--- conflicted
+++ resolved
@@ -546,13 +546,9 @@
                         'content_type': content_type,
                     })
 
-<<<<<<< HEAD
-                    logger.info(f"Processed DocDB event: {doc['document_id']} -  Title: {metadata['title']}")
-=======
                 if cleaned_text:
                     logger.info(f"Processed DocDB event: {doc['document_id']} -  Title: {metadata['title']} Chunk size: {len(doc['cleaned_text'].split())}")
                 
->>>>>>> bb2757bf
                 else:
                     logger.info(f"Not logging anything because metadata-only (no text) for DocDB {doc['document_id']} - {metadata['title']}")
 
