--- conflicted
+++ resolved
@@ -26,19 +26,8 @@
         max_id = max(max_id, int(i))
         avg_words += len(doc.split())
         max_len = max(len(doc.split()), max_len)
-<<<<<<< HEAD
     ids[md.get('source', 'indico')].add(i)
     avg_words += len(doc.split())
-=======
-    else:
-        print(i)
-    all_ids.add(i)
-    if md.get('source', 'indico') == 'docdb':
-        min_id = min(min_id, int(i))
-        max_id = max(max_id, int(i))
-    #avg_words += len(doc.split())
->>>>>>> 40d2e6a3
-    max_len = max(len(doc.split()), max_len)
 
 
 #Store id's in a DB
